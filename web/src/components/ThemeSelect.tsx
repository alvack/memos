import { Moon, Palette, Sun, Wallpaper } from "lucide-react";
import { Select, SelectContent, SelectItem, SelectTrigger, SelectValue } from "@/components/ui/select";
import { workspaceStore } from "@/store";
<<<<<<< HEAD
import { useTranslate } from "@/utils/i18n";
=======
import { THEME_OPTIONS } from "@/utils/theme";
>>>>>>> d794c0bf

interface ThemeSelectProps {
  value?: string;
  onValueChange?: (theme: string) => void;
  className?: string;
}

const THEME_ICONS: Record<string, JSX.Element> = {
  default: <Sun className="w-4 h-4" />,
  "default-dark": <Moon className="w-4 h-4" />,
  paper: <Palette className="w-4 h-4" />,
  whitewall: <Wallpaper className="w-4 h-4" />,
};

const ThemeSelect = ({ value, onValueChange, className }: ThemeSelectProps = {}) => {
  const t = useTranslate();
  const currentTheme = value || workspaceStore.state.theme || "default";

<<<<<<< HEAD
  const themeOptions: { value: Theme; icon: JSX.Element; label: string }[] = [
    { value: "default", icon: <Sun className="w-4 h-4" />, label: t("common.themes.default") },
    { value: "default-dark", icon: <Moon className="w-4 h-4" />, label: t("common.themes.default-dark") },
    { value: "paper", icon: <Palette className="w-4 h-4" />, label: t("common.themes.paper") },
    { value: "whitewall", icon: <Wallpaper className="w-4 h-4" />, label: t("common.themes.whitewall") },
  ];

=======
>>>>>>> d794c0bf
  const handleThemeChange = (newTheme: Theme) => {
    if (onValueChange) {
      onValueChange(newTheme);
    } else {
      workspaceStore.setTheme(newTheme);
    }
  };

  return (
    <Select value={currentTheme} onValueChange={handleThemeChange}>
      <SelectTrigger className={className}>
        <div className="flex items-center gap-2">
          <SelectValue placeholder={t("common.select")} />
        </div>
      </SelectTrigger>
      <SelectContent>
        {THEME_OPTIONS.map((option) => (
          <SelectItem key={option.value} value={option.value}>
            <div className="flex items-center gap-2">
              {THEME_ICONS[option.value]}
              <span>{option.label}</span>
            </div>
          </SelectItem>
        ))}
      </SelectContent>
    </Select>
  );
};

export default ThemeSelect;<|MERGE_RESOLUTION|>--- conflicted
+++ resolved
@@ -1,11 +1,8 @@
 import { Moon, Palette, Sun, Wallpaper } from "lucide-react";
 import { Select, SelectContent, SelectItem, SelectTrigger, SelectValue } from "@/components/ui/select";
 import { workspaceStore } from "@/store";
-<<<<<<< HEAD
 import { useTranslate } from "@/utils/i18n";
-=======
 import { THEME_OPTIONS } from "@/utils/theme";
->>>>>>> d794c0bf
 
 interface ThemeSelectProps {
   value?: string;
@@ -23,17 +20,6 @@
 const ThemeSelect = ({ value, onValueChange, className }: ThemeSelectProps = {}) => {
   const t = useTranslate();
   const currentTheme = value || workspaceStore.state.theme || "default";
-
-<<<<<<< HEAD
-  const themeOptions: { value: Theme; icon: JSX.Element; label: string }[] = [
-    { value: "default", icon: <Sun className="w-4 h-4" />, label: t("common.themes.default") },
-    { value: "default-dark", icon: <Moon className="w-4 h-4" />, label: t("common.themes.default-dark") },
-    { value: "paper", icon: <Palette className="w-4 h-4" />, label: t("common.themes.paper") },
-    { value: "whitewall", icon: <Wallpaper className="w-4 h-4" />, label: t("common.themes.whitewall") },
-  ];
-
-=======
->>>>>>> d794c0bf
   const handleThemeChange = (newTheme: Theme) => {
     if (onValueChange) {
       onValueChange(newTheme);
