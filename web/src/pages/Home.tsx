import dayjs from "dayjs";
import { observer } from "mobx-react-lite";
import { MemoRenderContext } from "@/components/MasonryView";
import MemoView from "@/components/MemoView";
import PagedMemoList from "@/components/PagedMemoList";
import useCurrentUser from "@/hooks/useCurrentUser";
import { viewStore, userStore, workspaceStore } from "@/store";
import { extractUserIdFromName } from "@/store/common";
import memoFilterStore from "@/store/memoFilter";
import { State } from "@/types/proto/api/v1/common";
import { Memo } from "@/types/proto/api/v1/memo_service";
import { WorkspaceSetting_Key } from "@/types/proto/api/v1/workspace_service";

const Home = observer(() => {
  const user = useCurrentUser();

  // Build filter from active filters - no useMemo needed since component is MobX observer
  const buildMemoFilter = () => {
    const conditions = [`creator_id == ${extractUserIdFromName(user.name)}`];
    for (const filter of memoFilterStore.filters) {
      if (filter.factor === "contentSearch") {
        conditions.push(`content.contains("${filter.value}")`);
      } else if (filter.factor === "tagSearch") {
        conditions.push(`tag in ["${filter.value}"]`);
      } else if (filter.factor === "pinned") {
        conditions.push(`pinned`);
      } else if (filter.factor === "property.hasLink") {
        conditions.push(`has_link`);
      } else if (filter.factor === "property.hasTaskList") {
        conditions.push(`has_task_list`);
      } else if (filter.factor === "property.hasCode") {
        conditions.push(`has_code`);
      } else if (filter.factor === "displayTime") {
        const displayWithUpdateTime = workspaceStore.getWorkspaceSettingByKey(WorkspaceSetting_Key.MEMO_RELATED).memoRelatedSetting
          ?.displayWithUpdateTime;
        const factor = displayWithUpdateTime ? "updated_ts" : "created_ts";
        const filterDate = new Date(filter.value);
        const filterUtcTimestamp = filterDate.getTime() + filterDate.getTimezoneOffset() * 60 * 1000;
        const timestampAfter = filterUtcTimestamp / 1000;
        conditions.push(`${factor} >= ${timestampAfter} && ${factor} < ${timestampAfter + 60 * 60 * 24}`);
      }
    }
    return conditions.length > 0 ? conditions.join(" && ") : undefined;
<<<<<<< HEAD
  }, [memoFilterStore.filters]);
=======
  };

  const memoFilter = buildMemoFilter();
>>>>>>> d794c0bf

  return (
    <div className="w-full min-h-full bg-background text-foreground">
      <PagedMemoList
        renderer={(memo: Memo, context?: MemoRenderContext) => (
          <MemoView key={`${memo.name}-${memo.displayTime}`} memo={memo} showVisibility showPinned compact={context?.compact} />
        )}
        listSort={(memos: Memo[]) =>
          memos
            .filter((memo) => memo.state === State.NORMAL)
            .sort((a, b) => {
              // First, sort by pinned status (pinned memos first)
              if (a.pinned !== b.pinned) {
                return b.pinned ? 1 : -1;
              }
              // Then sort by display time
              return viewStore.state.orderByTimeAsc
                ? dayjs(a.displayTime).unix() - dayjs(b.displayTime).unix()
                : dayjs(b.displayTime).unix() - dayjs(a.displayTime).unix();
            })
        }
        orderBy={viewStore.state.orderByTimeAsc ? "pinned desc, display_time asc" : "pinned desc, display_time desc"}
        filter={memoFilter}
      />
    </div>
  );
});

export default Home;<|MERGE_RESOLUTION|>--- conflicted
+++ resolved
@@ -41,13 +41,7 @@
       }
     }
     return conditions.length > 0 ? conditions.join(" && ") : undefined;
-<<<<<<< HEAD
   }, [memoFilterStore.filters]);
-=======
-  };
-
-  const memoFilter = buildMemoFilter();
->>>>>>> d794c0bf
 
   return (
     <div className="w-full min-h-full bg-background text-foreground">
